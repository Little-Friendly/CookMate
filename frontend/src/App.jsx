import { Routes, Route } from 'react-router-dom';
<<<<<<< HEAD
import Home from './components/Home';
import ContactUs from './components/ContactUs';
import AuthPage from './components/AuthPage';
import AddRecipe from './components/AddRecipe';
import Dashboard from './components/Dashboard';
import DashboardHome from './components/DashboardHome';
import MyRecipes from './components/MyRecipes';

export default function App() {
  return (
    <Routes>
      <Route path="/" element={<Home />} />
      <Route path="/auth" element={<AuthPage />} />
      <Route path="/contact-us" element={<ContactUs />} />
      {/* Dashboard page w/nested routes */}
      <Route path="/dashboard" element={<Dashboard />}>
        <Route index element={<DashboardHome />} />
        <Route path="add-recipe" element={<AddRecipe />}></Route>
        <Route path="my-recipes" element={<MyRecipes />}></Route>
      </Route>
    </Routes>
=======
import { Header, HomePage, AboutPage, AuthPage, AddRecipe, DashboardPage, DashboardHome, MyRecipes } from './components';


export default function App() {
  return (
    <>
      <Header />
      <Routes>
        <Route path='/' element={<HomePage />} />
        <Route path='/about' element={<AboutPage /> }></Route>
        <Route path="/auth" element={<AuthPage />} />

        {/* Dashboard page w/nested routes */}
        <Route path='/dashboard' element={<DashboardPage />}>
          <Route index element={<DashboardHome />} />
          <Route path='add-recipe' element={<AddRecipe />}></Route>
          <Route path='my-recipes' element={<MyRecipes />}></Route>
        </Route>
      </Routes>
    </>
>>>>>>> c642f509
  );
}<|MERGE_RESOLUTION|>--- conflicted
+++ resolved
@@ -1,27 +1,4 @@
 import { Routes, Route } from 'react-router-dom';
-<<<<<<< HEAD
-import Home from './components/Home';
-import ContactUs from './components/ContactUs';
-import AuthPage from './components/AuthPage';
-import AddRecipe from './components/AddRecipe';
-import Dashboard from './components/Dashboard';
-import DashboardHome from './components/DashboardHome';
-import MyRecipes from './components/MyRecipes';
-
-export default function App() {
-  return (
-    <Routes>
-      <Route path="/" element={<Home />} />
-      <Route path="/auth" element={<AuthPage />} />
-      <Route path="/contact-us" element={<ContactUs />} />
-      {/* Dashboard page w/nested routes */}
-      <Route path="/dashboard" element={<Dashboard />}>
-        <Route index element={<DashboardHome />} />
-        <Route path="add-recipe" element={<AddRecipe />}></Route>
-        <Route path="my-recipes" element={<MyRecipes />}></Route>
-      </Route>
-    </Routes>
-=======
 import { Header, HomePage, AboutPage, AuthPage, AddRecipe, DashboardPage, DashboardHome, MyRecipes } from './components';
 
 
@@ -33,6 +10,7 @@
         <Route path='/' element={<HomePage />} />
         <Route path='/about' element={<AboutPage /> }></Route>
         <Route path="/auth" element={<AuthPage />} />
+        <Route path="/contact-us" element={<ContactUs />} />
 
         {/* Dashboard page w/nested routes */}
         <Route path='/dashboard' element={<DashboardPage />}>
@@ -42,6 +20,5 @@
         </Route>
       </Routes>
     </>
->>>>>>> c642f509
   );
 }