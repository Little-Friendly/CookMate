import { Routes, Route } from 'react-router-dom';
<<<<<<< HEAD
import { Header, HomePage, AboutPage, AuthPage, AddRecipe, DashboardPage, DashboardHome, MyRecipes, RecipePage } from './components';
=======
import { Header, HomePage, AboutPage, AuthPage, AddRecipe, DashboardPage, DashboardHome, MyRecipes, ContactUs } from './components';
>>>>>>> 71e2a8c1


export default function App() {
  return (
    <>
      <Header />
      <Routes>
        <Route path='/' element={<HomePage />} />
        <Route path='/about' element={<AboutPage /> }></Route>
        <Route path="/auth" element={<AuthPage />} />
<<<<<<< HEAD
        <Route path='recipe/:id' element={<RecipePage />}></Route>
=======
        <Route path="/contact-us" element={<ContactUs />} />
>>>>>>> 71e2a8c1

        {/* Dashboard page w/nested routes */}
        <Route path='/dashboard' element={<DashboardPage />}>
          <Route index element={<DashboardHome />} />
          <Route path='add-recipe' element={<AddRecipe />}></Route>
          <Route path='my-recipes' element={<MyRecipes />}></Route>
          <Route path='recipe/:id' element={<RecipePage />}></Route>
        </Route>
      </Routes>
    </>
  );
}<|MERGE_RESOLUTION|>--- conflicted
+++ resolved
@@ -1,10 +1,5 @@
 import { Routes, Route } from 'react-router-dom';
-<<<<<<< HEAD
-import { Header, HomePage, AboutPage, AuthPage, AddRecipe, DashboardPage, DashboardHome, MyRecipes, RecipePage } from './components';
-=======
-import { Header, HomePage, AboutPage, AuthPage, AddRecipe, DashboardPage, DashboardHome, MyRecipes, ContactUs } from './components';
->>>>>>> 71e2a8c1
-
+import { Header, HomePage, AboutPage, AuthPage, AddRecipe, DashboardPage, DashboardHome, MyRecipes, RecipePage, ContactUs } from './components';
 
 export default function App() {
   return (
@@ -12,13 +7,10 @@
       <Header />
       <Routes>
         <Route path='/' element={<HomePage />} />
-        <Route path='/about' element={<AboutPage /> }></Route>
+        <Route path='/about' element={<AboutPage /> }/>
         <Route path="/auth" element={<AuthPage />} />
-<<<<<<< HEAD
-        <Route path='recipe/:id' element={<RecipePage />}></Route>
-=======
+        <Route path='recipe/:id' element={<RecipePage />}/>
         <Route path="/contact-us" element={<ContactUs />} />
->>>>>>> 71e2a8c1
 
         {/* Dashboard page w/nested routes */}
         <Route path='/dashboard' element={<DashboardPage />}>
