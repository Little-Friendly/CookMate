import Header from './Header';
import HomePage from './HomePage';
import AboutPage from './AboutPage';
import ContactPage from './ContactPage';
import AuthPage from './AuthPage';
import DashboardPage from './DashboardPage';
import DashboardHome from './DashboardHome';
import MyRecipes from './MyRecipes';
import AddRecipe from './AddRecipe';
import RecipeGrid from './RecipeGrid';
import RecipePage from './RecipePage';
import UserStats from './UserStats';

<<<<<<< HEAD
export { Header, HomePage, AboutPage, AuthPage, DashboardPage, DashboardHome, MyRecipes, AddRecipe, RecipePage, RecipeGrid, UserStats }
=======
export { Header, HomePage, AboutPage, ContactPage, AuthPage, DashboardPage, DashboardHome, MyRecipes, AddRecipe, RecipeGrid, UserStats }
>>>>>>> 212408a2
<|MERGE_RESOLUTION|>--- conflicted
+++ resolved
@@ -11,8 +11,5 @@
 import RecipePage from './RecipePage';
 import UserStats from './UserStats';
 
-<<<<<<< HEAD
-export { Header, HomePage, AboutPage, AuthPage, DashboardPage, DashboardHome, MyRecipes, AddRecipe, RecipePage, RecipeGrid, UserStats }
-=======
-export { Header, HomePage, AboutPage, ContactPage, AuthPage, DashboardPage, DashboardHome, MyRecipes, AddRecipe, RecipeGrid, UserStats }
->>>>>>> 212408a2
+
+export { Header, HomePage, AboutPage, ContactPage, AuthPage, DashboardPage, DashboardHome, MyRecipes, AddRecipe, RecipeGrid, RecipePage, UserStats }