--- conflicted
+++ resolved
@@ -16,158 +16,6 @@
 
 // Create a new Express router instance.
 const router = express.Router();
-<<<<<<< HEAD
-import prisma from "../db/index.js";
-
-
-router.get('/', async (req, res) => {
-    // Gets all the recipes from the database
-    const recipes = await prisma.Recipe.findMany();
-    // Responds back to the client with json with a success status and the todos array
-    res.status(200).json({
-        success: true,
-        recipes,
-    });
-});
-
-router.get('/:recipeId', async (req, res) => {
-    // Gets all the recipes from the database
-    const recipeId = Number(req.params.recipeId);
-    console.log(recipeId)
-
-    try {
-        // Use Prisma to delete the todo with the specified ID
-        const recipe = await prisma.Recipe.findUnique({
-            where: {
-                id: recipeId, // Match the todo based on its unique ID
-            },
-        });
-
-        // Respond with a success status and confirmation of the deletion
-        res.status(200).json({
-            success: true,
-            recipe: recipe, // Return the deleted todo's ID for reference
-        });
-    } catch (e) {
-        // Handle any errors that occur during the deletion process
-        res.status(500).json({
-            success: false,
-            message: "Something went wrong, please try again later",
-        });
-    }
-});
-
-router.post('/', async (req, res) => {
-    // Destructure `name` and `description` from the request body
-    const { title, description, ingredients, instructions, prepTime, cookTime } = req.body;
-    try {
-        // Use Prisma to create a new recipe entry in the database
-        const recipe = await prisma.Recipe.create({
-            data: {
-                title,               // Set the title of the recipe from the request
-                description,        // Set the description of the todo from the request
-                ingredients,
-                instructions,
-                prepTime,
-                cookTime,
-                userId: req.user.sub, // Assign the user ID
-            },
-        });
-
-        // Check if the new todo was created successfully
-        if (recipe) {
-            // Respond with a success status and include the ID of the newly created todo
-            res.status(201).json({
-                success: true,
-                recipe_id: recipe.id,
-            });
-        } else {
-            // Respond with a failure status if todo creation failed
-            res.status(500).json({
-                success: false,
-                message: "Failed to create new recipe",
-            });
-        }
-    } catch (e) {
-        // Log the error for debugging purposes
-        console.log(e);
-        // Respond with a generic error message if something goes wrong
-        res.status(500).json({
-            success: false,
-            message: "Something went wrong, please try again later",
-        });
-    }
-});
-
-router.put('/:recipeId', async (req, res) => {
-    // Extract the recipe ID from the URL params and convert to a number
-    const recipeId = Number(req.params.recipeId);
-
-    // Destructure fields from the request body
-    const { title, description, ingredients, instructions, prepTime, cookTime } = req.body;
-
-    try {
-        // Update the recipe in the database
-        const recipe = await prisma.Recipe.update({
-            where: {
-                id: recipeId,
-                // userId: req.user.sub // Optional: ensure only the owner can update
-            },
-            data: {
-                title,
-                description,
-                ingredients,
-                instructions,
-                prepTime,
-                cookTime
-            }
-        });
-
-        // If update successful, return updated recipe
-        res.status(200).json({
-            success: true,
-            recipe
-        });
-    } catch (e) {
-        console.error(e);
-
-        // If the recipe doesn't exist, Prisma throws an error
-        res.status(500).json({
-            success: false,
-            message: "Something went wrong, please try again later"
-        });
-    }
-});
-
-
-router.delete("/:recipeId", async (req, res) => {
-    // Extract the `todoId` from the route parameter and convert it to a number
-    const recipeId = Number(req.params.recipeId);
-
-    try {
-        // Use Prisma to delete the todo with the specified ID
-        await prisma.Recipe.delete({
-            where: {
-                id: recipeId, // Match the todo based on its unique ID
-            },
-        });
-
-        // Respond with a success status and confirmation of the deletion
-        res.status(200).json({
-            success: true,
-            recipe: recipeId, // Return the deleted todo's ID for reference
-        });
-    } catch (e) {
-        // Handle any errors that occur during the deletion process
-        res.status(500).json({
-            success: false,
-            message: "Something went wrong, please try again later",
-        });
-    }
-});
-
-=======
->>>>>>> 30c6f3f2
 
 // ==============================
 // PUBLIC ROUTES
