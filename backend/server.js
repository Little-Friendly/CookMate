--- conflicted
+++ resolved
@@ -1,19 +1,32 @@
-<<<<<<< HEAD
 import express from "express";
 import cors from "cors";
 import recipeRouter from "./routes/recipes.js";
 import chatRouter from "./routes/chatbot.js";
 import authRouter from "./routes/authentication.js";
 import verifyToken from "./middleware/auth.js";
-=======
+
+const app = express();
+const PORT = 8080;
+
+app.use(cors());
+app.use(express.json());
+
+app.use("/auth", authRouter);
+app.use("/recipes", recipeRouter);
+app.use("/chat", chatRouter);
+
+app.listen(PORT, () => {
+    console.log(`Server running on http://localhost:${PORT}`)
+});
+
 /**
  * @file This is the main entry point for the Express backend server.
  * @description It sets up the core server functionalities, including middleware, API routing, and error handling, and starts the server.
  * @module server
  */
->>>>>>> 30c6f3f2
 
-import express from 'express';
+
+/*import express from 'express';
 import cors from 'cors';
 import dotenv from 'dotenv';
 
@@ -58,7 +71,7 @@
  * @function
  * @memberof module:server
  */
-app.use('/api', routes);
+/*app.use('/api', routes);
 // app.use("/recipes", verifyToken, recipeRouter);
 // app.use("/chat", chatRouter);
 
@@ -82,7 +95,7 @@
  * @param {object} res - Express response object.
  * @returns {object} A JSON object indicating the server's status and timestamp.
  */
-app.get('/health', (req, res) => {
+/*app.get('/health', (req, res) => {
     res.json({
         status: 'OK',
         timestamp: new Date().toISOString(),
@@ -91,21 +104,12 @@
 
 
 
-<<<<<<< HEAD
-app.use("/auth", authRouter);
-app.use("/recipes", recipeRouter);
-app.use("/chat", chatRouter);
-=======
-// ==============================
-// START SERVER
-// ==============================
->>>>>>> 30c6f3f2
 
 /**
  * Starts the server and listens for incoming requests on the specified port.
  * @listens PORT
  */
-app.listen(PORT, () => {
+/*app.listen(PORT, () => {
     console.log(`🚀 Server running on http://localhost:${PORT}`);
     console.log(`⛑️  Health check endpoint http://localhost:${PORT}/health`);
     // console.log(`🔌 API endpoint http://localhost:${PORT}/api`);
